// Copyright 2014 Google Inc. All rights reserved.
//
// Licensed under the Apache License, Version 2.0 (the "License");
// you may not use this file except in compliance with the License.
// You may obtain a copy of the License at
//
// http://www.apache.org/licenses/LICENSE-2.0
//
// Unless required by applicable law or agreed to in writing, software
// distributed under the License is distributed on an "AS IS" BASIS,
// WITHOUT WARRANTIES OR CONDITIONS OF ANY KIND, either express or implied.
// See the License for the specific language governing permissions and
// limitations under the License.

#import <UIKit/UIKit.h>

@class YTPlayerView;

/** These enums represent the state of the current video in the player. */
typedef NS_ENUM(NSInteger, YTPlayerState) {
    kYTPlayerStateUnstarted,
    kYTPlayerStateEnded,
    kYTPlayerStatePlaying,
    kYTPlayerStatePaused,
    kYTPlayerStateBuffering,
    kYTPlayerStateQueued,
    kYTPlayerStateUnknown
};

/** These enums represent the resolution of the currently loaded video. */
typedef NS_ENUM(NSInteger, YTPlaybackQuality) {
    kYTPlaybackQualitySmall,
    kYTPlaybackQualityMedium,
    kYTPlaybackQualityLarge,
    kYTPlaybackQualityHD720,
    kYTPlaybackQualityHD1080,
    kYTPlaybackQualityHighRes,
<<<<<<< HEAD
    kYTPlaybackQualityAuto, /** Addition for YouTube Live Events. */
=======
    kYTPlaybackQualityDefault,
>>>>>>> 2c0d5280
    kYTPlaybackQualityUnknown /** This should never be returned. It is here for future proofing. */
};

/** These enums represent error codes thrown by the player. */
typedef NS_ENUM(NSInteger, YTPlayerError) {
    kYTPlayerErrorInvalidParam,
    kYTPlayerErrorHTML5Error,
    kYTPlayerErrorVideoNotFound, // Functionally equivalent error codes 100 and
    // 105 have been collapsed into |kYTPlayerErrorVideoNotFound|.
    kYTPlayerErrorNotEmbeddable,
    kYTPlayerErrorUnknown
};

/**
 * A delegate for ViewControllers to respond to YouTube player events outside
 * of the view, such as changes to video playback state or playback errors.
 * The callback functions correlate to the events fired by the JavaScript
 * API. For the full documentation, see the JavaScript documentation here:
 *     https://developers.google.com/youtube/js_api_reference#Events
 */
@protocol YTPlayerViewDelegate<NSObject>

@optional
/**
 * Invoked when the player view is ready to receive API calls.
 *
 * @param playerView The YTPlayerView instance that has become ready.
 */
- (void)playerViewDidBecomeReady:(YTPlayerView *)playerView;

/**
 * Callback invoked when player state has changed, e.g. stopped or started playback.
 *
 * @param playerView The YTPlayerView instance where playback state has changed.
 * @param state YTPlayerState designating the new playback state.
 */
- (void)playerView:(YTPlayerView *)playerView didChangeToState:(YTPlayerState)state;

/**
 * Callback invoked when playback quality has changed.
 *
 * @param playerView The YTPlayerView instance where playback quality has changed.
 * @param quality YTPlaybackQuality designating the new playback quality.
 */
- (void)playerView:(YTPlayerView *)playerView didChangeToQuality:(YTPlaybackQuality)quality;

/**
 * Callback invoked when an error has occured.
 *
 * @param playerView The YTPlayerView instance where the error has occurred.
 * @param error YTPlayerError containing the error state.
 */
- (void)playerView:(YTPlayerView *)playerView receivedError:(YTPlayerError)error;
@end

/**
 * YTPlayerView is a custom UIView that client developers will use to include YouTube
 * videos in their iOS applications. It can be instantiated programmatically, or via
 * Interface Builder. Use the methods YTPlayerView::loadWithVideoId:,
 * YTPlayerView::loadWithPlaylistId: or their variants to set the video or playlist
 * to populate the view with.
 */
@interface YTPlayerView : UIView<UIWebViewDelegate>

@property(nonatomic, strong, readonly) UIWebView *webView;

/** A delegate to be notified on playback events. */
@property(nonatomic, weak) id<YTPlayerViewDelegate> delegate;

/**
 * This method loads the player with the given video ID.
 * This is a convenience method for calling YTPlayerView::loadPlayerWithVideoId:withPlayerVars:
 * without player variables.
 *
 * This method reloads the entire contents of the UIWebView and regenerates its HTML contents.
 * To change the currently loaded video without reloading the entire UIWebView, use the
 * YTPlayerView::cueVideoById:startSeconds:suggestedQuality: family of methods.
 *
 * @param videoId The YouTube video ID of the video to load in the player view.
 * @return YES if player has been configured correctly, NO otherwise.
 */
- (BOOL)loadWithVideoId:(NSString *)videoId;

/**
 * This method loads the player with the given playlist ID.
 * This is a convenience method for calling YTPlayerView::loadWithPlaylistId:withPlayerVars:
 * without player variables.
 *
 * This method reloads the entire contents of the UIWebView and regenerates its HTML contents.
 * To change the currently loaded video without reloading the entire UIWebView, use the
 * YTPlayerView::cuePlaylistByPlaylistId:index:startSeconds:suggestedQuality:
 * family of methods.
 *
 * @param playlistId The YouTube playlist ID of the playlist to load in the player view.
 * @return YES if player has been configured correctly, NO otherwise.
 */
- (BOOL)loadWithPlaylistId:(NSString *)playlistId;

/**
 * This method loads the player with the given video ID and player variables. Player variables
 * specify optional parameters for video playback. For instance, to play a YouTube
 * video inline, the following playerVars dictionary would be used:
 *
 * @code
 * @{ @"playsinline" : @1 };
 * @endcode
 *
 * Note that when the documentation specifies a valid value as a number (typically 0, 1 or 2),
 * both strings and integers are valid values. The full list of parameters is defined at:
 *   https://developers.google.com/youtube/player_parameters?playerVersion=HTML5.
 *
 * This method reloads the entire contents of the UIWebView and regenerates its HTML contents.
 * To change the currently loaded video without reloading the entire UIWebView, use the
 * YTPlayerView::cueVideoById:startSeconds:suggestedQuality: family of methods.
 *
 * @param videoId The YouTube video ID of the video to load in the player view.
 * @param playerVars An NSDictionary of player parameters.
 * @return YES if player has been configured correctly, NO otherwise.
 */
- (BOOL)loadWithVideoId:(NSString *)videoId playerVars:(NSDictionary *)playerVars;

/**
 * This method loads the player with the given playlist ID and player variables. Player variables
 * specify optional parameters for video playback. For instance, to play a YouTube
 * video inline, the following playerVars dictionary would be used:
 *
 * @code
 * @{ @"playsinline" : @1 };
 * @endcode
 *
 * Note that when the documentation specifies a valid value as a number (typically 0, 1 or 2),
 * both strings and integers are valid values. The full list of parameters is defined at:
 *   https://developers.google.com/youtube/player_parameters?playerVersion=HTML5.
 *
 * This method reloads the entire contents of the UIWebView and regenerates its HTML contents.
 * To change the currently loaded video without reloading the entire UIWebView, use the
 * YTPlayerView::cuePlaylistByPlaylistId:index:startSeconds:suggestedQuality:
 * family of methods.
 *
 * @param playlistId The YouTube playlist ID of the playlist to load in the player view.
 * @param playerVars An NSDictionary of player parameters.
 * @return YES if player has been configured correctly, NO otherwise.
 */
- (BOOL)loadWithPlaylistId:(NSString *)playlistId playerVars:(NSDictionary *)playerVars;

- (BOOL)loadWithPlayerParams:(NSDictionary *)additionalPlayerParams;

#pragma mark - Player controls

// These methods correspond to their JavaScript equivalents as documented here:
//   https://developers.google.com/youtube/js_api_reference#Playback_controls

/**
 * Starts or resumes playback on the loaded video. Corresponds to this method from
 * the JavaScript API:
 *   https://developers.google.com/youtube/iframe_api_reference#playVideo
 */
- (void)playVideo;

/**
 * Pauses playback on a playing video. Corresponds to this method from
 * the JavaScript API:
 *   https://developers.google.com/youtube/iframe_api_reference#pauseVideo
 */
- (void)pauseVideo;

/**
 * Stops playback on a playing video. Corresponds to this method from
 * the JavaScript API:
 *   https://developers.google.com/youtube/iframe_api_reference#stopVideo
 */
- (void)stopVideo;

/**
 * Seek to a given time on a playing video. Corresponds to this method from
 * the JavaScript API:
 *   https://developers.google.com/youtube/iframe_api_reference#seekTo
 *
 * @param seekToSeconds The time in seconds to seek to in the loaded video.
 * @param allowSeekAhead Whether to make a new request to the server if the time is
 *                       outside what is currently buffered. Recommended to set to YES.
 */
- (void)seekToSeconds:(float)seekToSeconds allowSeekAhead:(BOOL)allowSeekAhead;

/**
 * Clears the loaded video from the player. Corresponds to this method from
 * the JavaScript API:
 *   https://developers.google.com/youtube/iframe_api_reference#clearVideo
 */
- (void)clearVideo;

#pragma mark - Queuing videos

// Queueing functions for videos. These methods correspond to their JavaScript
// equivalents as documented here:
//   https://developers.google.com/youtube/js_api_reference#Queueing_Functions

/**
 * Cues a given video by its video ID for playback starting at the given time and with the
 * suggested quality. Cueing loads a video, but does not start video playback. This method
 * corresponds with its JavaScript API equivalent as documented here:
 *    https://developers.google.com/youtube/iframe_api_reference#cueVideoById
 *
 * @param videoId A video ID to cue.
 * @param startSeconds Time in seconds to start the video when YTPlayerView::playVideo is called.
 * @param suggestedQuality YTPlaybackQuality value suggesting a playback quality.
 */
- (void)cueVideoById:(NSString *)videoId
        startSeconds:(float)startSeconds
    suggestedQuality:(YTPlaybackQuality)suggestedQuality;

/**
 * Cues a given video by its video ID for playback starting and ending at the given times
 * with the suggested quality. Cueing loads a video, but does not start video playback. This
 * method corresponds with its JavaScript API equivalent as documented here:
 *    https://developers.google.com/youtube/iframe_api_reference#cueVideoById
 *
 * @param videoId A video ID to cue.
 * @param startSeconds Time in seconds to start the video when playVideo() is called.
 * @param endSeconds Time in seconds to end the video after it begins playing.
 * @param suggestedQuality YTPlaybackQuality value suggesting a playback quality.
 */
- (void)cueVideoById:(NSString *)videoId
        startSeconds:(float)startSeconds
          endSeconds:(float)endSeconds
    suggestedQuality:(YTPlaybackQuality)suggestedQuality;

/**
 * Loads a given video by its video ID for playback starting at the given time and with the
 * suggested quality. Loading a video both loads it and begins playback. This method
 * corresponds with its JavaScript API equivalent as documented here:
 *    https://developers.google.com/youtube/iframe_api_reference#loadVideoById
 *
 * @param videoId A video ID to load and begin playing.
 * @param startSeconds Time in seconds to start the video when it has loaded.
 * @param suggestedQuality YTPlaybackQuality value suggesting a playback quality.
 */
- (void)loadVideoById:(NSString *)videoId
         startSeconds:(float)startSeconds
     suggestedQuality:(YTPlaybackQuality)suggestedQuality;

/**
 * Loads a given video by its video ID for playback starting and ending at the given times
 * with the suggested quality. Loading a video both loads it and begins playback. This method
 * corresponds with its JavaScript API equivalent as documented here:
 *    https://developers.google.com/youtube/iframe_api_reference#loadVideoById
 *
 * @param videoId A video ID to load and begin playing.
 * @param startSeconds Time in seconds to start the video when it has loaded.
 * @param endSeconds Time in seconds to end the video after it begins playing.
 * @param suggestedQuality YTPlaybackQuality value suggesting a playback quality.
 */
- (void)loadVideoById:(NSString *)videoId
         startSeconds:(float)startSeconds
           endSeconds:(float)endSeconds
     suggestedQuality:(YTPlaybackQuality)suggestedQuality;

/**
 * Cues a given video by its URL on YouTube.com for playback starting at the given time
 * and with the suggested quality. Cueing loads a video, but does not start video playback.
 * This method corresponds with its JavaScript API equivalent as documented here:
 *    https://developers.google.com/youtube/iframe_api_reference#cueVideoByUrl
 *
 * @param videoURL URL of a YouTube video to cue for playback.
 * @param startSeconds Time in seconds to start the video when YTPlayerView::playVideo is called.
 * @param suggestedQuality YTPlaybackQuality value suggesting a playback quality.
 */
- (void)cueVideoByURL:(NSString *)videoURL
         startSeconds:(float)startSeconds
     suggestedQuality:(YTPlaybackQuality)suggestedQuality;

/**
 * Cues a given video by its URL on YouTube.com for playback starting at the given time
 * and with the suggested quality. Cueing loads a video, but does not start video playback.
 * This method corresponds with its JavaScript API equivalent as documented here:
 *    https://developers.google.com/youtube/iframe_api_reference#cueVideoByUrl
 *
 * @param videoURL URL of a YouTube video to cue for playback.
 * @param startSeconds Time in seconds to start the video when YTPlayerView::playVideo is called.
 * @param endSeconds Time in seconds to end the video after it begins playing.
 * @param suggestedQuality YTPlaybackQuality value suggesting a playback quality.
 */
- (void)cueVideoByURL:(NSString *)videoURL
         startSeconds:(float)startSeconds
           endSeconds:(float)endSeconds
     suggestedQuality:(YTPlaybackQuality)suggestedQuality;

/**
 * Loads a given video by its video ID for playback starting at the given time
 * with the suggested quality. Loading a video both loads it and begins playback. This method
 * corresponds with its JavaScript API equivalent as documented here:
 *    https://developers.google.com/youtube/iframe_api_reference#loadVideoByUrl
 *
 * @param videoURL URL of a YouTube video to load and play.
 * @param startSeconds Time in seconds to start the video when it has loaded.
 * @param suggestedQuality YTPlaybackQuality value suggesting a playback quality.
 */
- (void)loadVideoByURL:(NSString *)videoURL
          startSeconds:(float)startSeconds
      suggestedQuality:(YTPlaybackQuality)suggestedQuality;

/**
 * Loads a given video by its video ID for playback starting and ending at the given times
 * with the suggested quality. Loading a video both loads it and begins playback. This method
 * corresponds with its JavaScript API equivalent as documented here:
 *    https://developers.google.com/youtube/iframe_api_reference#loadVideoByUrl
 *
 * @param videoURL URL of a YouTube video to load and play.
 * @param startSeconds Time in seconds to start the video when it has loaded.
 * @param endSeconds Time in seconds to end the video after it begins playing.
 * @param suggestedQuality YTPlaybackQuality value suggesting a playback quality.
 */
- (void)loadVideoByURL:(NSString *)videoURL
          startSeconds:(float)startSeconds
            endSeconds:(float)endSeconds
      suggestedQuality:(YTPlaybackQuality)suggestedQuality;

#pragma mark - Queuing functions for playlists

// Queueing functions for playlists. These methods correspond to
// the JavaScript methods defined here:
//    https://developers.google.com/youtube/js_api_reference#Playlist_Queueing_Functions

/**
 * Cues a given playlist with the given ID. The |index| parameter specifies the 0-indexed
 * position of the first video to play, starting at the given time and with the
 * suggested quality. Cueing loads a playlist, but does not start video playback. This method
 * corresponds with its JavaScript API equivalent as documented here:
 *    https://developers.google.com/youtube/iframe_api_reference#cuePlaylist
 *
 * @param playlistId Playlist ID of a YouTube playlist to cue.
 * @param index A 0-indexed position specifying the first video to play.
 * @param startSeconds Time in seconds to start the video when YTPlayerView::playVideo is called.
 * @param suggestedQuality YTPlaybackQuality value suggesting a playback quality.
 */
- (void)cuePlaylistByPlaylistId:(NSString *)playlistId
                          index:(int)index
                   startSeconds:(float)startSeconds
               suggestedQuality:(YTPlaybackQuality)suggestedQuality;

/**
 * Cues a playlist of videos with the given video IDs. The |index| parameter specifies the
 * 0-indexed position of the first video to play, starting at the given time and with the
 * suggested quality. Cueing loads a playlist, but does not start video playback. This method
 * corresponds with its JavaScript API equivalent as documented here:
 *    https://developers.google.com/youtube/iframe_api_reference#cuePlaylist
 *
 * @param videoIds An NSArray of video IDs to compose the playlist of.
 * @param index A 0-indexed position specifying the first video to play.
 * @param startSeconds Time in seconds to start the video when YTPlayerView::playVideo is called.
 * @param suggestedQuality YTPlaybackQuality value suggesting a playback quality.
 */
- (void)cuePlaylistByVideos:(NSArray *)videoIds
                      index:(int)index
               startSeconds:(float)startSeconds
           suggestedQuality:(YTPlaybackQuality)suggestedQuality;

/**
 * Loads a given playlist with the given ID. The |index| parameter specifies the 0-indexed
 * position of the first video to play, starting at the given time and with the
 * suggested quality. Loading a playlist starts video playback. This method
 * corresponds with its JavaScript API equivalent as documented here:
 *    https://developers.google.com/youtube/iframe_api_reference#loadPlaylist
 *
 * @param playlistId Playlist ID of a YouTube playlist to cue.
 * @param index A 0-indexed position specifying the first video to play.
 * @param startSeconds Time in seconds to start the video when YTPlayerView::playVideo is called.
 * @param suggestedQuality YTPlaybackQuality value suggesting a playback quality.
 */
- (void)loadPlaylistByPlaylistId:(NSString *)playlistId
                           index:(int)index
                    startSeconds:(float)startSeconds
                suggestedQuality:(YTPlaybackQuality)suggestedQuality;

/**
 * Loads a playlist of videos with the given video IDs. The |index| parameter specifies the
 * 0-indexed position of the first video to play, starting at the given time and with the
 * suggested quality. Loading a playlist starts video playback. This method
 * corresponds with its JavaScript API equivalent as documented here:
 *    https://developers.google.com/youtube/iframe_api_reference#loadPlaylist
 *
 * @param videoIds An NSArray of video IDs to compose the playlist of.
 * @param index A 0-indexed position specifying the first video to play.
 * @param startSeconds Time in seconds to start the video when YTPlayerView::playVideo is called.
 * @param suggestedQuality YTPlaybackQuality value suggesting a playback quality.
 */
- (void)loadPlaylistByVideos:(NSArray *)videoIds
                       index:(int)index
                startSeconds:(float)startSeconds
            suggestedQuality:(YTPlaybackQuality)suggestedQuality;

#pragma mark - Playing a video in a playlist

// These methods correspond to the JavaScript API as defined under the
// "Playing a video in a playlist" section here:
//    https://developers.google.com/youtube/js_api_reference#Playback_status

/**
 * Loads and plays the next video in the playlist. Corresponds to this method from
 * the JavaScript API:
 *   https://developers.google.com/youtube/iframe_api_reference#nextVideo
 */
- (void)nextVideo;

/**
 * Loads and plays the previous video in the playlist. Corresponds to this method from
 * the JavaScript API:
 *   https://developers.google.com/youtube/iframe_api_reference#previousVideo
 */
- (void)previousVideo;

/**
 * Loads and plays the video at the given 0-indexed position in the playlist.
 * Corresponds to this method from the JavaScript API:
 *   https://developers.google.com/youtube/iframe_api_reference#playVideoAt
 *
 * @param index The 0-indexed position of the video in the playlist to load and play.
 */
- (void)playVideoAt:(int)index;

#pragma mark - Setting the playback rate

/**
 * Gets the playback rate. The default value is 1.0, which represents a video
 * playing at normal speed. Other values may include 0.25 or 0.5 for slower
 * speeds, and 1.5 or 2.0 for faster speeds. This method corresponds to the
 * JavaScript API defined here:
 *   https://developers.google.com/youtube/iframe_api_reference#getPlaybackRate
 *
 * @return An integer value between 0 and 100 representing the current volume.
 */
- (float)playbackRate;

/**
 * Sets the playback rate. The default value is 1.0, which represents a video
 * playing at normal speed. Other values may include 0.25 or 0.5 for slower
 * speeds, and 1.5 or 2.0 for faster speeds. To fetch a list of valid values for
 * this method, call YTPlayerView::getAvailablePlaybackRates. This method does not
 * guarantee that the playback rate will change.
 * This method corresponds to the JavaScript API defined here:
 *   https://developers.google.com/youtube/iframe_api_reference#setPlaybackRate
 *
 * @param suggestedRate A playback rate to suggest for the player.
 */
- (void)setPlaybackRate:(float)suggestedRate;

/**
 * Gets a list of the valid playback rates, useful in conjunction with
 * YTPlayerView::setPlaybackRate. This method corresponds to the
 * JavaScript API defined here:
 *   https://developers.google.com/youtube/iframe_api_reference#getPlaybackRate
 *
 * @return An NSArray containing available playback rates. nil if there is an error.
 */
- (NSArray *)availablePlaybackRates;

#pragma mark - Setting playback behavior for playlists

/**
 * Sets whether the player should loop back to the first video in the playlist
 * after it has finished playing the last video. This method corresponds to the
 * JavaScript API defined here:
 *   https://developers.google.com/youtube/iframe_api_reference#loopPlaylist
 *
 * @param loop A boolean representing whether the player should loop.
 */
- (void)setLoop:(BOOL)loop;

/**
 * Sets whether the player should shuffle through the playlist. This method
 * corresponds to the JavaScript API defined here:
 *   https://developers.google.com/youtube/iframe_api_reference#shufflePlaylist
 *
 * @param shuffle A boolean representing whether the player should
 *                shuffle through the playlist.
 */
- (void)setShuffle:(BOOL)shuffle;

#pragma mark - Playback status
// These methods correspond to the JavaScript methods defined here:
//    https://developers.google.com/youtube/js_api_reference#Playback_status

/**
 * Returns a number between 0 and 1 that specifies the percentage of the video
 * that the player shows as buffered. This method corresponds to the
 * JavaScript API defined here:
 *   https://developers.google.com/youtube/iframe_api_reference#getVideoLoadedFraction
 *
 * @return A float value between 0 and 1 representing the percentage of the video
 *         already loaded.
 */
- (float)videoLoadedFraction;

/**
 * Returns the state of the player. This method corresponds to the
 * JavaScript API defined here:
 *   https://developers.google.com/youtube/iframe_api_reference#getPlayerState
 *
 * @return |YTPlayerState| representing the state of the player.
 */
- (YTPlayerState)playerState;

/**
 * Returns the elapsed time in seconds since the video started playing. This
 * method corresponds to the JavaScript API defined here:
 *   https://developers.google.com/youtube/iframe_api_reference#getCurrentTime
 *
 * @return Time in seconds since the video started playing.
 */
- (float)currentTime;

#pragma mark - Playback quality

// Playback quality. These methods correspond to the JavaScript
// methods defined here:
//   https://developers.google.com/youtube/js_api_reference#Playback_quality

/**
 * Returns the playback quality. This method corresponds to the
 * JavaScript API defined here:
 *   https://developers.google.com/youtube/iframe_api_reference#getPlaybackQuality
 *
 * @return YTPlaybackQuality representing the current playback quality.
 */
- (YTPlaybackQuality)playbackQuality;

/**
 * Suggests playback quality for the video. It is recommended to leave this setting to
 * |default|. This method corresponds to the JavaScript API defined here:
 *   https://developers.google.com/youtube/iframe_api_reference#setPlaybackQuality
 *
 * @param quality YTPlaybackQuality value to suggest for the player.
 */
- (void)setPlaybackQuality:(YTPlaybackQuality)suggestedQuality;

/**
 * Gets a list of the valid playback quality values, useful in conjunction with
 * YTPlayerView::setPlaybackQuality. This method corresponds to the
 * JavaScript API defined here:
 *   https://developers.google.com/youtube/iframe_api_reference#getAvailableQualityLevels
 *
 * @return An NSArray containing available playback quality levels.
 */
- (NSArray *)availableQualityLevels;

#pragma mark - Retrieving video information

// Retrieving video information. These methods correspond to the JavaScript
// methods defined here:
//   https://developers.google.com/youtube/js_api_reference#Retrieving_video_information

/**
 * Returns the duration in seconds since the video of the video. This
 * method corresponds to the JavaScript API defined here:
 *   https://developers.google.com/youtube/iframe_api_reference#getDuration
 *
 * @return Length of the video in seconds.
 */
- (NSTimeInterval)duration;

/**
 * Returns the YouTube.com URL for the video. This method corresponds
 * to the JavaScript API defined here:
 *   https://developers.google.com/youtube/iframe_api_reference#getVideoUrl
 *
 * @return The YouTube.com URL for the video.
 */
- (NSURL *)videoUrl;

/**
 * Returns the embed code for the current video. This method corresponds
 * to the JavaScript API defined here:
 *   https://developers.google.com/youtube/iframe_api_reference#getVideoEmbedCode
 *
 * @return The embed code for the current video.
 */
- (NSString *)videoEmbedCode;

#pragma mark - Retrieving playlist information

// Retrieving playlist information. These methods correspond to the
// JavaScript defined here:
//    https://developers.google.com/youtube/js_api_reference#Retrieving_playlist_information

/**
 * Returns an ordered array of video IDs in the playlist. This method corresponds
 * to the JavaScript API defined here:
 *   https://developers.google.com/youtube/iframe_api_reference#getPlaylist
 *
 * @return An NSArray containing all the video IDs in the current playlist. |nil| on error.
 */
- (NSArray *)playlist;

/**
 * Returns the 0-based index of the currently playing item in the playlist.
 * This method corresponds to the JavaScript API defined here:
 *   https://developers.google.com/youtube/iframe_api_reference#getPlaylistIndex
 *
 * @return The 0-based index of the currently playing item in the playlist.
 */
- (int)playlistIndex;

- (void)removeWebView;

@end<|MERGE_RESOLUTION|>--- conflicted
+++ resolved
@@ -35,11 +35,8 @@
     kYTPlaybackQualityHD720,
     kYTPlaybackQualityHD1080,
     kYTPlaybackQualityHighRes,
-<<<<<<< HEAD
     kYTPlaybackQualityAuto, /** Addition for YouTube Live Events. */
-=======
     kYTPlaybackQualityDefault,
->>>>>>> 2c0d5280
     kYTPlaybackQualityUnknown /** This should never be returned. It is here for future proofing. */
 };
 
