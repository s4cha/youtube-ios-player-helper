--- conflicted
+++ resolved
@@ -48,15 +48,9 @@
     var error = false;
 
     YT.ready(function() {
-<<<<<<< HEAD
-
-             player = new YT.Player('player', %@);
-             window.location.href = 'ytplayer://onYouTubeIframeAPIReady';
-=======
-      player = new YT.Player('player', %@);
-      player.setSize(window.innerWidth, window.innerHeight);
-      window.location.href = 'ytplayer://onYouTubeIframeAPIReady';
->>>>>>> 58c1fc8b
+        player = new YT.Player('player', %@);
+        player.setSize(window.innerWidth, window.innerHeight);
+        window.location.href = 'ytplayer://onYouTubeIframeAPIReady';
     });
 
     function onReady(event) {
